import asyncio
import logging
from typing import Any

import nanoid  # type: ignore  # type: ignore
from pydantic import ValidationError
from websockets import (
    WebSocketCommonProtocol,
    WebSocketServerProtocol,
)
from websockets.exceptions import ConnectionClosed

from replit_river.messages import (
    PROTOCOL_VERSION,
    FailedSendingMessageException,
    WebsocketClosedException,
    parse_transport_msg,
    send_transport_message,
)
from replit_river.rpc import (
    ControlMessageHandshakeRequest,
    ControlMessageHandshakeResponse,
    GenericRpcHandlerBuilder,
    HandShakeStatus,
    TransportMessage,
)
from replit_river.seq_manager import (
    IgnoreMessageException,
    InvalidMessageException,
    SessionStateMismatchException,
)
from replit_river.server_session import ServerSession
from replit_river.session import Session
from replit_river.transport_options import TransportOptions

logger = logging.getLogger(__name__)


class ServerTransport:
    _sessions: dict[str, ServerSession]
    _handlers: dict[tuple[str, str], tuple[str, GenericRpcHandlerBuilder]]

    def __init__(
        self,
        transport_id: str,
        transport_options: TransportOptions,
    ) -> None:
        self._sessions = {}
        self._transport_id = transport_id
        self._transport_options = transport_options
        self._handlers: dict[tuple[str, str], tuple[str, GenericRpcHandlerBuilder]] = {}
        self._session_lock = asyncio.Lock()

    async def _close_all_sessions(self) -> None:
        sessions = self._sessions.values()
        logger.info(
            f"start closing sessions {self._transport_id}, number sessions : "
            f"{len(sessions)}"
        )
        sessions_to_close = list(sessions)

        # closing sessions requires access to the session lock, so we need to close
        # them one by one to be safe
        for session in sessions_to_close:
            await session.close()

        logger.info(f"Transport closed {self._transport_id}")

    async def handshake_to_get_session(
        self,
        websocket: WebSocketServerProtocol,
    ) -> ServerSession:
        async for message in websocket:
            try:
                msg = parse_transport_msg(message, self._transport_options)
                (
                    handshake_request,
                    handshake_response,
                ) = await self._establish_handshake(msg, websocket)
            except IgnoreMessageException:
                continue
            except InvalidMessageException as e:
                error_msg = "Got invalid transport message, closing connection"
                raise InvalidMessageException(error_msg) from e
            except SessionStateMismatchException as e:
                raise e
            except FailedSendingMessageException as e:
                raise e
            logger.debug("handshake success on server: %r", handshake_request)
            transport_id = msg.to
            to_id = msg.from_
            session_id = handshake_response.status.sessionId
            if not session_id:
                raise InvalidMessageException("No session id in handshake request")
            try:
                return await self._get_or_create_session(
                    transport_id,
                    to_id,
                    session_id,
                    websocket,
                )
            except Exception as e:
                error_msg = (
                    "Error building sessions from handshake request : "
                    f"client_id: {transport_id}, session_id: {session_id}"
                )
                raise InvalidMessageException(error_msg) from e
        raise WebsocketClosedException("No handshake message received")

    async def close(self) -> None:
        await self._close_all_sessions()

    async def _get_existing_session(self, to_id: str) -> ServerSession | None:
        async with self._session_lock:
            return self._sessions.get(to_id)

    async def _get_or_create_session(
        self,
        transport_id: str,
        to_id: str,
        session_id: str,
        websocket: WebSocketCommonProtocol,
    ) -> ServerSession:
<<<<<<< HEAD
        new_session: ServerSession | None = None
        old_session: ServerSession | None = None
        async with self._session_lock:
            old_session = self._sessions.get(to_id)
            if not old_session:
=======
        async with self._session_lock:
            session_to_close: Session | None = None
            new_session: ServerSession | None = None
            if to_id not in self._sessions:
>>>>>>> 6e2bc1ab
                logger.info(
                    'Creating new session with "%s" using ws: %s', to_id, websocket.id
                )
                new_session = ServerSession(
                    transport_id,
                    to_id,
                    session_id,
                    websocket,
                    self._transport_options,
                    self._handlers,
                    close_session_callback=self._delete_session,
                )
            else:
                if old_session.session_id != session_id:
                    logger.info(
                        'Create new session with "%s" for session id %s'
                        " and close old session %s",
                        to_id,
                        session_id,
                        old_session.session_id,
                    )
<<<<<<< HEAD
=======
                    session_to_close = old_session
>>>>>>> 6e2bc1ab
                    new_session = ServerSession(
                        transport_id,
                        to_id,
                        session_id,
                        websocket,
                        self._transport_options,
                        self._handlers,
                        close_session_callback=self._delete_session,
                    )
                else:
                    # If the instance id is the same, we reuse the session and assign
                    # a new websocket to it.
                    logger.debug(
                        'Reuse old session with "%s" using new ws: %s',
                        to_id,
                        websocket.id,
                    )
                    try:
                        await old_session.replace_with_new_websocket(websocket)
                        new_session = old_session
                    except FailedSendingMessageException as e:
                        raise e

<<<<<<< HEAD
            self._sessions[new_session._to_id] = new_session

        if old_session and new_session != old_session:
            logger.info("Closing stale session %s", old_session.session_id)
            await old_session.close()

=======
            if session_to_close:
                logger.info("Closing stale session %s", session_to_close.session_id)
                await session_to_close.close()
            self._sessions[new_session._to_id] = new_session
>>>>>>> 6e2bc1ab
        return new_session

    async def _send_handshake_response(
        self,
        request_message: TransportMessage,
        handshake_status: HandShakeStatus,
        websocket: WebSocketCommonProtocol,
    ) -> ControlMessageHandshakeResponse:
        response = ControlMessageHandshakeResponse(
            status=handshake_status,
        )
        response_message = TransportMessage(
            streamId=request_message.streamId,
            id=nanoid.generate(),
            from_=request_message.to,  # type: ignore
            to=request_message.from_,
            seq=0,
            ack=0,
            controlFlags=0,
            payload=response.model_dump(by_alias=True, exclude_none=True),
            serviceName=request_message.serviceName,
            procedureName=request_message.procedureName,
        )

        async def websocket_closed_callback() -> None:
            logger.error("websocket closed before handshake response")

        try:
            await send_transport_message(
                response_message, websocket, websocket_closed_callback
            )
        except (FailedSendingMessageException, ConnectionClosed) as e:
            raise FailedSendingMessageException(
                "Failed sending handshake response"
            ) from e
        return response

    async def _establish_handshake(
        self, request_message: TransportMessage, websocket: WebSocketCommonProtocol
    ) -> tuple[
        ControlMessageHandshakeRequest[Any],
        ControlMessageHandshakeResponse,
    ]:
        try:
            handshake_request = ControlMessageHandshakeRequest[Any](
                **request_message.payload
            )
            logger.debug('Got handshake request "%r"', handshake_request)
        except (ValidationError, ValueError) as e:
            await self._send_handshake_response(
                request_message,
                HandShakeStatus(ok=False, reason="failed validate handshake request"),
                websocket,
            )
            raise InvalidMessageException("failed validate handshake request") from e

        if handshake_request.protocolVersion != PROTOCOL_VERSION:
            await self._send_handshake_response(
                request_message,
                HandShakeStatus(ok=False, reason="protocol version mismatch"),
                websocket,
            )
            error_str = (
                "protocol version mismatch: "
                + f"{handshake_request.protocolVersion} != {PROTOCOL_VERSION}"
            )
            raise InvalidMessageException(error_str)
        if request_message.to != self._transport_id:
            await self._send_handshake_response(
                request_message,
                HandShakeStatus(ok=False, reason="handshake request to wrong server"),
                websocket,
            )
            raise InvalidMessageException("handshake request to wrong server")

        old_session = await self._get_existing_session(request_message.from_)
        client_next_expected_seq = (
            handshake_request.expectedSessionState.nextExpectedSeq
        )
        client_next_sent_seq = handshake_request.expectedSessionState.nextSentSeq or 0
        if old_session and old_session.session_id == handshake_request.sessionId:
            # check invariants
            # ordering must be correct
            our_next_seq = await old_session.get_next_sent_seq()
            our_ack = await old_session.get_next_expected_seq()

            if client_next_sent_seq > our_ack:
                message = (
                    "client is in the future: "
                    f"server wanted {our_ack} but client has {client_next_sent_seq}"
                )
                await self._send_handshake_response(
                    request_message,
                    HandShakeStatus(ok=False, reason=message),
                    websocket,
                )
                raise SessionStateMismatchException(message)

            if our_next_seq > client_next_expected_seq:
                message = (
                    "server is in the future: "
                    f"client wanted {client_next_expected_seq} "
                    f"but server has {our_next_seq}"
                )
                await self._send_handshake_response(
                    request_message,
                    HandShakeStatus(ok=False, reason=message),
                    websocket,
                )
                raise SessionStateMismatchException(message)
        elif old_session:
            # we have an old session but the session id is different
            # just delete the old session
            await old_session.close()
            old_session = None

        if not old_session and (
            client_next_sent_seq > 0 or client_next_expected_seq > 0
        ):
            message = "client is trying to resume a session but we don't have it"
            await self._send_handshake_response(
                request_message,
                HandShakeStatus(ok=False, reason=message),
                websocket,
            )
            raise SessionStateMismatchException(message)

<<<<<<< HEAD
        # from this point on, we're committed to connecting
        session_id = handshake_request.sessionId
        handshake_response = await self._send_handshake_response(
            request_message,
            HandShakeStatus(ok=True, sessionId=session_id),
            websocket,
        )

        return handshake_request, handshake_response
=======
            return handshake_request, handshake_response
>>>>>>> 6e2bc1ab

    async def _delete_session(self, session: Session) -> None:
        async with self._session_lock:
            if session._to_id in self._sessions:
                del self._sessions[session._to_id]<|MERGE_RESOLUTION|>--- conflicted
+++ resolved
@@ -121,18 +121,11 @@
         session_id: str,
         websocket: WebSocketCommonProtocol,
     ) -> ServerSession:
-<<<<<<< HEAD
         new_session: ServerSession | None = None
         old_session: ServerSession | None = None
         async with self._session_lock:
             old_session = self._sessions.get(to_id)
             if not old_session:
-=======
-        async with self._session_lock:
-            session_to_close: Session | None = None
-            new_session: ServerSession | None = None
-            if to_id not in self._sessions:
->>>>>>> 6e2bc1ab
                 logger.info(
                     'Creating new session with "%s" using ws: %s', to_id, websocket.id
                 )
@@ -154,10 +147,6 @@
                         session_id,
                         old_session.session_id,
                     )
-<<<<<<< HEAD
-=======
-                    session_to_close = old_session
->>>>>>> 6e2bc1ab
                     new_session = ServerSession(
                         transport_id,
                         to_id,
@@ -181,19 +170,12 @@
                     except FailedSendingMessageException as e:
                         raise e
 
-<<<<<<< HEAD
             self._sessions[new_session._to_id] = new_session
 
         if old_session and new_session != old_session:
             logger.info("Closing stale session %s", old_session.session_id)
             await old_session.close()
 
-=======
-            if session_to_close:
-                logger.info("Closing stale session %s", session_to_close.session_id)
-                await session_to_close.close()
-            self._sessions[new_session._to_id] = new_session
->>>>>>> 6e2bc1ab
         return new_session
 
     async def _send_handshake_response(
@@ -321,19 +303,7 @@
             )
             raise SessionStateMismatchException(message)
 
-<<<<<<< HEAD
-        # from this point on, we're committed to connecting
-        session_id = handshake_request.sessionId
-        handshake_response = await self._send_handshake_response(
-            request_message,
-            HandShakeStatus(ok=True, sessionId=session_id),
-            websocket,
-        )
-
-        return handshake_request, handshake_response
-=======
             return handshake_request, handshake_response
->>>>>>> 6e2bc1ab
 
     async def _delete_session(self, session: Session) -> None:
         async with self._session_lock:
